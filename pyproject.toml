[build-system]
requires = ["hatchling", "hatch-vcs"]
build-backend = "hatchling.build"

[tool.hatch.version]
source = "vcs"

[tool.hatch.build.targets.wheel]
packages = ["src/leifer-lab-to-nwb"]

[project]
name = "leifer-lab-to-nwb"
version="0.1.0"
authors = [
  { name="Cody Baker", email="cody.baker@catalystneuro.com" },
]
description = """Conversion scripts for the Leifer lab.

Includes the publication Neural signal propagation atlas of Caenorhabditis elegans (Nature, 2023).
"""
readme = "README.md"
requires-python = ">=3.10"
license = {file = "license.txt"}

keywords = ["leifer", "C elegans", "NWB", "conversion", "open data", "microscopy"]

classifiers = [
    "Programming Language :: Python",
    "Programming Language :: Python :: 3.10",
    "Programming Language :: Python :: 3.11",
    "License :: OSI Approved :: BSD License",
    "Intended Audience :: Developers",
    "Operating System :: Microsoft :: Windows",
    "Operating System :: MacOS",
    "Operating System :: Unix",
]

dependencies = [
    "neuroconv"
]

[project.urls]
"Homepage" = "https://github.com/catalystneuro/leifer-lab-to-nwb"
"Bug Tracker" = "https://github.com/catalystneuro/leifer-lab-to-nwb/issues"

[tool.black]
line-length = 120
target-version = ["py310", "py311"]
include = '\.pyi?$'
<<<<<<< HEAD
extend-exclude = """
=======
extend-exclude = '''
>>>>>>> 64f39cde
/(
  \.toml
  |\.yml
  |\.txt
  |\.sh
  |\.git
  |\.ini
  | \.hg
  | \.mypy_cache
  | \.tox
  | \.venv
  | build
  | dist
)/
'''

[tool.isort]
profile = "black"
reverse_relative = true
known_first_party = ["leifer_lab_to_nwb"]<|MERGE_RESOLUTION|>--- conflicted
+++ resolved
@@ -47,11 +47,7 @@
 line-length = 120
 target-version = ["py310", "py311"]
 include = '\.pyi?$'
-<<<<<<< HEAD
-extend-exclude = """
-=======
 extend-exclude = '''
->>>>>>> 64f39cde
 /(
   \.toml
   |\.yml
