import datetime
import pathlib

from dateutil import tz
from leifer_lab_to_nwb.randi_nature_2023.interfaces import \
    OnePhotonSeriesInterface
from neuroconv import ConverterPipe

<<<<<<< HEAD
from leifer_lab_to_nwb.randi_nature_2023.interfaces import (
    OnePhotonSeriesInterface,
    ExtraOphysMetadataInterface,
    OptogeneticStimulationInterface,
)

=======
>>>>>>> 006bdc61
# Define base folder of source data
base_folder_path = pathlib.Path("E:/Leifer")
session_folder_path = base_folder_path / "Hermaphrodite"

pumpprobe_folder_path = session_folder_path / "pumpprobe_20210830_111646"

# Parse session start time from top path
session_string = pumpprobe_folder_path.stem.removeprefix("pumpprobe_")
session_start_time = datetime.datetime.strptime(session_string, "%Y%m%d_%H%M%S")
session_start_time = session_start_time.replace(tzinfo=tz.gettz("US/Eastern"))


# Define specific paths for interfaces and output
raw_pumpprobe_folder_path = pumpprobe_folder_path / "raw"
raw_data_file_path = raw_pumpprobe_folder_path / "sCMOS_Frames_U16_1024x512.dat"

nwbfile_path = base_folder_path / "nwbfiles" / f"{session_string}.nwb"


# Initialize interfaces
data_interfaces = list()

one_photon_series_interface = OnePhotonSeriesInterface(folder_path=raw_pumpprobe_folder_path)
data_interfaces.append(one_photon_series_interface)

extra_ophys_metadata_interface = ExtraOphysMetadataInterface(folder_path=raw_pumpprobe_folder_path)
data_interfaces.append(extra_ophys_metadata_interface)

optogenetic_stimulation_interface = OptogeneticStimulationInterface(folder_path=raw_pumpprobe_folder_path)
data_interfaces.append(optogenetic_stimulation_interface)

# Initialize converter
converter = ConverterPipe(data_interfaces=data_interfaces)

metadata = converter.get_metadata()

metadata["NWBFile"]["session_start_time"] = session_start_time

converter.run_conversion(nwbfile_path=nwbfile_path, metadata=metadata, overwrite=True)<|MERGE_RESOLUTION|>--- conflicted
+++ resolved
@@ -2,19 +2,15 @@
 import pathlib
 
 from dateutil import tz
-from leifer_lab_to_nwb.randi_nature_2023.interfaces import \
-    OnePhotonSeriesInterface
 from neuroconv import ConverterPipe
 
-<<<<<<< HEAD
 from leifer_lab_to_nwb.randi_nature_2023.interfaces import (
     OnePhotonSeriesInterface,
     ExtraOphysMetadataInterface,
     OptogeneticStimulationInterface,
 )
 
-=======
->>>>>>> 006bdc61
+
 # Define base folder of source data
 base_folder_path = pathlib.Path("E:/Leifer")
 session_folder_path = base_folder_path / "Hermaphrodite"
