import copy

import ndx_subjects
import neuroconv
import pynwb
from pydantic import FilePath

from leifer_lab_to_nwb.randi_nature_2023.interfaces import (
    NeuroPALImagingInterface,
    NeuroPALSegmentationInterface,
    OptogeneticStimulationInterface,
    PumpProbeImagingInterface,
    PumpProbeSegmentationInterface,
)


class RandiNature2023Converter(neuroconv.NWBConverter):
    data_interface_classes = {
        "PumpProbeImagingInterfaceGreen": PumpProbeImagingInterface,
        "PumpProbeImagingInterfaceRed": PumpProbeImagingInterface,
        "PumpProbeSegmentationInterfaceGreed": PumpProbeSegmentationInterface,
        "PumpProbeSegmentationInterfaceRed": PumpProbeSegmentationInterface,
        "NeuroPALImagingInterface": NeuroPALImagingInterface,
        "NeuroPALSegmentationInterface": NeuroPALSegmentationInterface,
        "OptogeneticStimulationInterface": OptogeneticStimulationInterface,
    }

    def get_metadata_schema(self) -> dict:
        base_metadata_schema = super().get_metadata_schema()

        # Suppress special Subject field validations
        metadata_schema = copy.deepcopy(base_metadata_schema)
        metadata_schema["properties"].pop("Subject")

        return metadata_schema

    def run_conversion(
        self,
        nwbfile_path: FilePath | None = None,
        nwbfile: pynwb.NWBFile | None = None,
        metadata: dict | None = None,
        overwrite: bool = False,
        conversion_options: dict | None = None,
    ) -> pynwb.NWBFile:
        if metadata is None:
            metadata = self.get_metadata()
        self.validate_metadata(metadata=metadata)

        metadata_copy = dict(metadata)
        subject_metadata = metadata_copy.pop("Subject")  # Must remove from base metadata
<<<<<<< HEAD
=======
        subject_metadata.update(sex="O", species="Caenorhabditis elegans")
>>>>>>> bd598018
        subject = ndx_subjects.CElegansSubject(**subject_metadata)

        conversion_options = conversion_options or dict()
        self.validate_conversion_options(conversion_options=conversion_options)

        with neuroconv.tools.nwb_helpers.make_or_load_nwbfile(
            nwbfile_path=nwbfile_path,
            nwbfile=nwbfile,
            metadata=metadata_copy,
            overwrite=overwrite,
            verbose=self.verbose,
        ) as nwbfile_out:
            nwbfile_out.subject = subject
            for interface_name, data_interface in self.data_interface_objects.items():
                data_interface.add_to_nwbfile(
                    nwbfile=nwbfile_out, metadata=metadata_copy, **conversion_options.get(interface_name, dict())
                )

        return nwbfile_out<|MERGE_RESOLUTION|>--- conflicted
+++ resolved
@@ -48,10 +48,6 @@
 
         metadata_copy = dict(metadata)
         subject_metadata = metadata_copy.pop("Subject")  # Must remove from base metadata
-<<<<<<< HEAD
-=======
-        subject_metadata.update(sex="O", species="Caenorhabditis elegans")
->>>>>>> bd598018
         subject = ndx_subjects.CElegansSubject(**subject_metadata)
 
         conversion_options = conversion_options or dict()
