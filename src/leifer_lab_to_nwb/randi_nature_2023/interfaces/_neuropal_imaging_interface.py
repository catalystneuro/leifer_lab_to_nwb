--- conflicted
+++ resolved
@@ -4,11 +4,7 @@
 import ndx_microscopy
 import neuroconv
 import numpy
-<<<<<<< HEAD
-import pandas
 import pydantic
-=======
->>>>>>> bd598018
 import pynwb
 
 
@@ -153,13 +149,8 @@
             name="NeuroPALImaging",
             description="A static volume scan used for NeuroPAL registration.",
             microscope=microscope,
-<<<<<<< HEAD
             light_sources=light_sources_used_by_volume,
             imaging_space=imaging_space,
-=======
-            imaging_space=imaging_space,
-            light_sources=light_sources_used_by_volume,
->>>>>>> bd598018
             optical_channels=optical_channels_used_by_volume,
             data=data_iterator,
             depth_per_frame_in_um=depth_per_frame_in_um,
