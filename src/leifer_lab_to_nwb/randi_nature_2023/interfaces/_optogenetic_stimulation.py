import pathlib
from typing import Union

import ndx_patterned_ogen
import neuroconv
import numpy
import pandas
import pydantic
import pynwb


class OptogeneticStimulationInterface(neuroconv.BaseDataInterface):

<<<<<<< HEAD
    def __init__(self, *, pumpprobe_folder_path: pydantic.DirectoryPath):
=======
    def __init__(self, *, pump_probe_folder_path: str | pathlib.Path):
>>>>>>> bd598018
        """
        A custom interface for the two photon optogenetic stimulation data.

        Parameters
        ----------
        pump_probe_folder_path : DirectoryPath
            Path to the raw pumpprobe folder.
        """
        pump_probe_folder_path = pathlib.Path(pump_probe_folder_path)

        optogenetic_stimulus_file_path = pump_probe_folder_path / "pharosTriggers.txt"
        self.optogenetic_stimulus_table = pandas.read_table(
            filepath_or_buffer=optogenetic_stimulus_file_path, index_col=False
        )

        timestamps_file_path = pump_probe_folder_path / "framesDetails.txt"
        self.timestamps_table = pandas.read_table(filepath_or_buffer=timestamps_file_path, index_col=False)
        self.timestamps = numpy.array(self.timestamps_table["Timestamp"])

    def add_to_nwbfile(
        self,
        *,
        nwbfile: pynwb.NWBFile,
        metadata: Union[dict, None] = None,
    ) -> None:
        # if "Microscope" not in nwbfile.devices:
        #     microscope = ndx_microscopy.Microscope(name="Microscope")
        #     nwbfile.add_device(devices=microscope)
        # else:
        #     microscope = nwbfile.devices["Microscope"]

        # TODO: reusing the Microscope device creates an invalid file
        # NWB team has been notified about the issue, until then, we need to create a dummy device
        ogen_device = pynwb.ophys.Device(name="OptogeneticDevice", description="")
        nwbfile.add_device(ogen_device)

        light_source = ndx_patterned_ogen.LightSource(
            name="AmplifiedLaser",
            description=(
                "For two-photon optogenetic targeting, we used an optical parametric amplifier "
                "(OPA; Light Conversion ORPHEUS) pumped by a femtosecond amplified laser (Light Conversion PHAROS)."
            ),
            model="ORPHEUS amplifier and PHAROS laser",
            manufacturer="Light Conversion",
            stimulation_wavelength_in_nm=850.0,
            filter_description="Short pass at 1040 nm",
            peak_power_in_W=1.2 / 1e3,  # Hardcoded from the paper
            pulse_rate_in_Hz=500e3,  # Hardcoded from the paper
        )
        nwbfile.add_device(light_source)

        site = ndx_patterned_ogen.PatternedOptogeneticStimulusSite(
            name="PatternedOptogeneticStimulusSite",
            description="Scanning",  # TODO
            excitation_lambda=850.0,  # nm
            effector="GUR-3/PRDX-2",
            location="whole brain",
            # device=microscope,
            device=ogen_device,
            light_source=light_source,
        )
        nwbfile.add_ogen_site(site)

        temporal_focusing = ndx_patterned_ogen.TemporalFocusing(
            name="TemporalFocusing",
            description=(
                "We used temporal focusing to spatially restrict the size of the two-photon excitation spot along the "
                "microscope axis. A motorized iris was used to set its lateral size. For temporal focusing, the "
                "first-order diffraction from a reflective grating, oriented orthogonally to the microscope axis, "
                "was collected and travelled through the motorized iris, placed on a plane conjugate to the grating."
                "To arbitrarily position the two-photon excitation spot in the sample volume, the beam then travelled "
                "through an electrically tunable lens (Optotune EL-16-40-TC, on a plane conjugate to the objective), "
                "to set its position along the microscope axis, and finally was reflected by two galvo-mirrors to set "
                "its lateral position. The pulsed beam was then combined with the imaging light path by a dichroic "
                "mirror immediately before entering the back of the objective."
            ),
            # Calculated manually from the 'source data' of Supplementary Figure 2a
            # https://www.nature.com/articles/s41586-023-06683-4#MOESM10
            # via https://github.com/catalystneuro/leifer_lab_to_nwb/issues/5#issuecomment-2195497434
            lateral_point_spread_function_in_um="(-0.246, 2.21) ± (0.045, 1.727)",
            axial_point_spread_function_in_um="0.540 ± 1.984",
        )
        nwbfile.add_lab_meta_data(temporal_focusing)

        # Assume all targets are unique; if retargeting of the same location is ever enabled, it would be nice
        # to refactor this to make proper reuse of target locations.
        optical_channel = pynwb.ophys.OpticalChannel(  # TODO: I really wish I didn't need this...
            name="DummyOpticalChannel",
            description="A dummy optical channel for ndx-patterned-ogen metadata.",
            emission_lambda=numpy.nan,
        )
        imaging_plane = nwbfile.create_imaging_plane(
            name="TargetImagingPlane",
            description="The targeted plane.",
            indicator="",
            location="whole brain",
            excitation_lambda=numpy.nan,
            # device=microscope,
            device=ogen_device,
            optical_channel=optical_channel,
        )
        targeted_plane_segmentation = pynwb.ophys.PlaneSegmentation(
            name="TargetPlaneSegmentation",
            description="Table for storing the target centroids, defined by a one-voxel mask.",
            imaging_plane=imaging_plane,
        )
        targeted_plane_segmentation.add_column(name="depth_in_um", description="Targeted depth in micrometers.")
        for target_x_index, target_y_index, depth_in_um in zip(
            self.optogenetic_stimulus_table["optogTargetX"],
            self.optogenetic_stimulus_table["optogTargetY"],
            self.optogenetic_stimulus_table["optogTargetZ"],
        ):
            targeted_plane_segmentation.add_roi(
                pixel_mask=[(int(target_x_index), int(target_y_index), 1.0)], depth_in_um=depth_in_um
            )

        image_segmentation = pynwb.ophys.ImageSegmentation(name="TargetedImageSegmentation")
        image_segmentation.add_plane_segmentation(targeted_plane_segmentation)

        ophys_module = neuroconv.tools.nwb_helpers.get_module(nwbfile=nwbfile, name="ophys")
        ophys_module.add(image_segmentation)

        # Hardcoded duration from the methods section of paper
        # TODO: may have to adjust this for unc-31 mutant strain subjects
        stimulus_duration_in_s = 500.0 / 1e3
        stimulus_start_times_in_s = self.timestamps[
            self.optogenetic_stimulus_table["frameCount"] - self.timestamps_table["frameCount"][0]
        ]
        stimulus_table = ndx_patterned_ogen.PatternedOptogeneticStimulusTable(
            name="OptogeneticStimulusTable",
            description=(
                "Every 30 seconds, a random neuron was selected among the neurons found in the current volumetric "
                "image, on the basis of only its tagRFP-T signal. After galvo-mirrors and the tunable lens set the "
                "position of the two-photon spot on that neuron, a 500-ms (300-ms for the unc-31-mutant strain) "
                "train of light pulses was used to optogenetically stimulate that neuron. The duration of stimulus "
                "illumination for the unc-31-mutant strain was selected to elicit calcium transients in stimulated "
                "neurons with a distribution of amplitudes such that the maximum amplitude was similar to those in "
                "WT-background animals. The output of the laser was controlled through the external interface to its "
                "built-in pulse picker, and the power of the laser at the sample was 1.2mW at 500kHz. Neuron "
                "identities were assigned to stimulated neurons after the completion of experiments using NeuroPAL."
            ),
        )
        for index, start_time_in_s in enumerate(stimulus_start_times_in_s):
            targeted_roi_reference = targeted_plane_segmentation.create_roi_table_region(
                name="targeted_rois", description="The targeted ROI.", region=[index]
            )
            # TODO: create a container of targets so they don't all get dumped to outer level of general
            stimulus_target = ndx_patterned_ogen.OptogeneticStimulusTarget(
                name=f"OptogeneticStimulusTarget{index}", targeted_rois=targeted_roi_reference
            )
            nwbfile.add_lab_meta_data(stimulus_target)

            stimulus_table.add_interval(
                start_time=start_time_in_s,
                stop_time=start_time_in_s + stimulus_duration_in_s,
                targets=stimulus_target,
                stimulus_pattern=temporal_focusing,
                stimulus_site=site,
                power=1.2 / 1e3,  # Hardcoded from the paper; TODO: should be 'power_in_W'
            )
        nwbfile.add_time_intervals(stimulus_table)<|MERGE_RESOLUTION|>--- conflicted
+++ resolved
@@ -11,11 +11,7 @@
 
 class OptogeneticStimulationInterface(neuroconv.BaseDataInterface):
 
-<<<<<<< HEAD
-    def __init__(self, *, pumpprobe_folder_path: pydantic.DirectoryPath):
-=======
-    def __init__(self, *, pump_probe_folder_path: str | pathlib.Path):
->>>>>>> bd598018
+    def __init__(self, *, pump_probe_folder_path: pydantic.DirectoryPath):
         """
         A custom interface for the two photon optogenetic stimulation data.
 
