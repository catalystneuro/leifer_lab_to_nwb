--- conflicted
+++ resolved
@@ -8,10 +8,7 @@
 import pydantic
 import pynwb
 
-_DEFAULT_CHANNEL_FRAME_SLICING = {
-    "Green": (slice(0, 512), slice(0, 512)),
-    "Red": (slice(512, 1024), slice(0, 512)),
-}
+from ._globals import _DEFAULT_CHANNEL_FRAME_SLICING, _DEFAULT_CHANNEL_NAMES
 
 
 class PumpProbeImagingInterface(neuroconv.basedatainterface.BaseDataInterface):
@@ -23,13 +20,8 @@
     def __init__(
         self,
         *,
-<<<<<<< HEAD
-        pumpprobe_folder_path: pydantic.DirectoryPath,
-        channel_name: Literal[["Green", "Red"]] | str,
-=======
-        pump_probe_folder_path: str | pathlib.Path,
+        pump_probe_folder_path: pydantic.DirectoryPath,
         channel_name: Literal[_DEFAULT_CHANNEL_NAMES] | str,
->>>>>>> bd598018
         channel_frame_slicing: tuple[slice, slice] | None = None,
     ) -> None:
         """
@@ -56,7 +48,7 @@
             channel_name=channel_name,
             channel_frame_slicing=channel_frame_slicing,
         )
-        if channel_name not in ["Green", "Red"] and channel_frame_slicing is None:
+        if channel_name not in _DEFAULT_CHANNEL_NAMES and channel_frame_slicing is None:
             raise ValueError(
                 f"A custom `optical_channel_name` was specified ('{channel_name}') and was not one of the "
                 f"known defaults ('{_DEFAULT_CHANNEL_NAMES}'), but no frame slicing pattern was passed."
@@ -159,11 +151,6 @@
         chunk_shape = (max(min(num_frames_per_chunk, num_frames), 1), x, y)
         buffer_shape = (min(chunk_shape[0] * 100, num_frames), x, y)  # 1 GB by default
 
-<<<<<<< HEAD
-        imaging_data = self.imaging_data_for_channel if not stub_test else self.imaging_data_for_channel[:stub_frames]
-        data_iterator = neuroconv.tools.hdmf.SliceableDataChunkIterator(
-            data=imaging_data, chunk_shape=chunk_shape, display_progress=display_progress
-=======
         imaging_data = (
             self.imaging_data_for_channel if not stub_test else self.imaging_data_for_channel[:stub_frames, ...]
         )
@@ -172,7 +159,6 @@
                 data=imaging_data, chunk_shape=chunk_shape, buffer_shape=buffer_shape, display_progress=display_progress
             ),
             compression="gzip",
->>>>>>> bd598018
         )
 
         timestamps = self.timestamps if not stub_test else self.timestamps[:stub_frames]
