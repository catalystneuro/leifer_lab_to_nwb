import json
import pathlib
import pickle
from typing import Literal

import ndx_microscopy
import neuroconv
import numpy
import pandas
import pydantic
import pynwb


class PumpProbeSegmentationInterface(neuroconv.basedatainterface.BaseDataInterface):

<<<<<<< HEAD
    def __init__(self, *, pumpprobe_folder_path: pydantic.DirectoryPath, channel_name: Literal["Green", "Red"] | str):
=======
    def __init__(self, *, pump_probe_folder_path: str | pathlib.Path, channel_name: Literal["Green", "Red"] | str):
>>>>>>> bd598018
        """
        A custom interface for the raw volumetric pumpprobe data.

        Parameters
        ----------
        pump_probe_folder_path : DirectoryPath
            Path to the pumpprobe folder.
        """
        super().__init__(pump_probe_folder_path=pump_probe_folder_path, channel_name=channel_name)
        pump_probe_folder_path = pathlib.Path(pump_probe_folder_path)

        self.channel_name = channel_name

        # Other interfaces use CamelCase to refer to the NWB object the channel data will end up as
        # The files on the other hand are all lower case
        lower_channel_name = channel_name.lower()
        signal_file_path = pump_probe_folder_path / f"{lower_channel_name}.pickle"
        with open(file=signal_file_path, mode="rb") as io:
            self.signal_info = pickle.load(file=io)

        mask_type_info = {key: self.signal_info.info[key] for key in ["method", "ref_index", "version"]}
        all_expected_mask_type_info = [
            {"method": "box", "ref_index": 1468, "version": "v1.0-50-g5ba2f9c.dirty"},
            {"method": "box", "ref_index": 30, "version": "1.5"},  # The gold standard example; from the Fig. 1 data
        ]
        assert mask_type_info in all_expected_mask_type_info, (
            "Unimplemented method detected for mask type."
            f"\n\nFull signal info: {json.dumps(obj=self.signal_info.info, indent=2)}"
            "\n\nPlease raise an issue to have the new mask type incorporated."
        )

        brains_file_path = pump_probe_folder_path / "brains.json"
        with open(brains_file_path, "r") as io:
            self.brains_info = json.load(fp=io)

        # Technically every frame at every depth has a timestamp (and these are in the source MicroscopySeries)
        # But the fluorescence is aggregated per volume (over time) and so the timestamps are averaged over those frames
        timestamps_file_path = pump_probe_folder_path / "framesDetails.txt"
        timestamps_table = pandas.read_table(filepath_or_buffer=timestamps_file_path, index_col=False)
        timestamps = numpy.array(timestamps_table["Timestamp"])

        averaged_timestamps = numpy.empty(shape=self.signal_info.data.shape[0], dtype=numpy.float64)
        z_of_frame_lengths = [len(entry) for entry in self.brains_info["zOfFrame"]]
        cumulative_sum_of_lengths = numpy.cumsum(z_of_frame_lengths)
        for volume_index, (z_of_frame_length, cumulative_sum) in enumerate(
            zip(z_of_frame_lengths, cumulative_sum_of_lengths)
        ):
            start_frame = cumulative_sum - z_of_frame_length
            end_frame = cumulative_sum
            averaged_timestamps[volume_index] = numpy.mean(timestamps[start_frame:end_frame])

        self.timestamps_per_volume = averaged_timestamps

    def add_to_nwbfile(
        self,
        *,
        nwbfile: pynwb.NWBFile,
        metadata: dict | None = None,
        stub_test: bool = False,
        stub_frames: int = 70,
    ) -> None:
        # TODO: probably centralize this in a helper function
        if "Microscope" not in nwbfile.devices:
            microscope = ndx_microscopy.Microscope(name="Microscope")
            nwbfile.add_device(devices=microscope)
        else:
            microscope = nwbfile.devices["Microscope"]

        if "PumpProbeImagingSpace" not in nwbfile.lab_meta_data:
            imaging_space = ndx_microscopy.PlanarImagingSpace(
                name="PumpProbeImagingSpace",
                description="The variable-depth imaging space scanned by the PumpProbe system.",
                microscope=microscope,
            )
            nwbfile.add_lab_meta_data(lab_meta_data=imaging_space)
        else:
            imaging_space = nwbfile.lab_meta_data["PumpProbeImagingSpace"]

        plane_segmentation = ndx_microscopy.MicroscopyPlaneSegmentation(
            name=f"PumpProbe{self.channel_name}PlaneSegmentation",
            description=(
                "The PumpProbe segmentation of the C. elegans brain. "
                "Only some of these local ROI IDs match the NeuroPAL IDs with cell labels. "
                "Note that the Z-axis of the `voxel_mask` is in reference to the index of that depth in its scan cycle."
            ),
            imaging_space=imaging_space,
        )
        plane_segmentation.add_column(
            name="neuropal_ids",
            description=(
                "The NeuroPAL ROI ID that has been matched to this PumpProbe ID. Blank means the ROI was not matched."
            ),
        )

        # There are coords for each 'nInVolume', but only the ones for the span of the 30th frame are used
        number_of_rois = self.signal_info.data.shape[1]
        labeled_frame_index = 30
        sub_start = sum(self.brains_info["nInVolume"][:labeled_frame_index])
        sub_coordinates = self.brains_info["coordZYX"][sub_start : (sub_start + number_of_rois)]

        number_of_rois = self.brains_info["nInVolume"][labeled_frame_index]
        for pump_probe_roi_id in range(number_of_rois):
            coordinate_info = sub_coordinates[pump_probe_roi_id]
            coordinates = (coordinate_info[2], coordinate_info[1], coordinate_info[0], 1.0)

            plane_segmentation.add_row(
                id=pump_probe_roi_id,
                voxel_mask=[coordinates],  # TODO: add rest of box
                neuropal_ids=self.brains_info["labels"][labeled_frame_index][pump_probe_roi_id].replace(" ", ""),
            )

        # TODO: might prefer to combine plane segmentations over image segmentation objects
        # to reduce clutter
        image_segmentation = ndx_microscopy.MicroscopySegmentations(
<<<<<<< HEAD
            name=f"PumpProbe{self.channel_name}Segmentations", microscopy_plane_segmentations=[plane_segmentation]
=======
            name=f"PumpProbe{self.channel_name}ImageSegmentation", microscopy_plane_segmentations=[plane_segmentation]
>>>>>>> bd598018
        )

        ophys_module = neuroconv.tools.nwb_helpers.get_module(nwbfile=nwbfile, name="ophys")
        ophys_module.add(image_segmentation)

        plane_segmentation_region = pynwb.ophys.DynamicTableRegion(
            name="table_region",  # Name must be exactly this
            description="",
            data=[x for x in range(number_of_rois)],
            table=plane_segmentation,
        )
        microscopy_response_series = ndx_microscopy.MicroscopyResponseSeries(
            name=f"{self.channel_name}Signal",
            description=(
                f"Average baseline fluorescence for the '{self.channel_name}' optical channel extracted from the raw "
                "imaging and averaged over a volume defined as a complete scan cycle over volumetric depths."
            ),
            data=self.signal_info.data,
            table_region=plane_segmentation_region,
            unit="n.a.",
            timestamps=self.timestamps_per_volume,
        )

        # TODO: should probably combine all of these into a single container
        container = ndx_microscopy.MicroscopyResponseSeriesContainer(
            name=f"{self.channel_name}Signals", microscopy_response_series=[microscopy_response_series]
        )
        ophys_module.add(container)<|MERGE_RESOLUTION|>--- conflicted
+++ resolved
@@ -10,14 +10,14 @@
 import pydantic
 import pynwb
 
+from ._globals import _DEFAULT_CHANNEL_NAMES
+
 
 class PumpProbeSegmentationInterface(neuroconv.basedatainterface.BaseDataInterface):
 
-<<<<<<< HEAD
-    def __init__(self, *, pumpprobe_folder_path: pydantic.DirectoryPath, channel_name: Literal["Green", "Red"] | str):
-=======
-    def __init__(self, *, pump_probe_folder_path: str | pathlib.Path, channel_name: Literal["Green", "Red"] | str):
->>>>>>> bd598018
+    def __init__(
+        self, *, pump_probe_folder_path: pydantic.DirectoryPath, channel_name: Literal[_DEFAULT_CHANNEL_NAMES]
+    ):
         """
         A custom interface for the raw volumetric pumpprobe data.
 
@@ -132,11 +132,7 @@
         # TODO: might prefer to combine plane segmentations over image segmentation objects
         # to reduce clutter
         image_segmentation = ndx_microscopy.MicroscopySegmentations(
-<<<<<<< HEAD
             name=f"PumpProbe{self.channel_name}Segmentations", microscopy_plane_segmentations=[plane_segmentation]
-=======
-            name=f"PumpProbe{self.channel_name}ImageSegmentation", microscopy_plane_segmentations=[plane_segmentation]
->>>>>>> bd598018
         )
 
         ophys_module = neuroconv.tools.nwb_helpers.get_module(nwbfile=nwbfile, name="ophys")
